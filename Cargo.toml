[package]
name = "ddnnf_reasoning"
version = "0.5.0"
authors = ["Heiko Raab; heiko.raab@uni-ulm-de", "Chico Sundermann; chico.sundermann@uni-ulm.de"]
edition = "2018"
license = "GNU LGPL-2.1"

[lib]
name = "ddnnf_lib"
path = "src/lib.rs"

[[bin]]
name = "ddnnife"
path = "src/bin/ddnnife.rs"

[[bin]]
name = "dhone"
path = "src/bin/dhone.rs"

# See more keys and their definitions at https://doc.rust-lang.org/cargo/reference/manifest.html

[profile.release]
lto = "fat" # enables link-time optimization
codegen-units = 1 # forbid parallel compiling
panic = "abort"
# for performance graphs: debug = true

[dependencies]
clap = "3.2.22"
rustyline = "9.0.0"
colour = "0.6.0"
mimalloc = { version = "*", default-features = false }
rug = "1.13.0"
nom = "6.1.2"
csv = "1.1"
workctl = "0.2.0" # parallelisation
file_diff = "1.0.0"
petgraph = "0.6.2"
rand_pcg = "0.3.1"
rand = "0.8.5"
rand_distr = "0.4.3"
itertools = "0.10.5"
<<<<<<< HEAD
once_cell = "1.17.0"
=======
once_cell = "1.17.0"
rustc-hash = "1.1.0"
>>>>>>> c7e863f3
<|MERGE_RESOLUTION|>--- conflicted
+++ resolved
@@ -40,9 +40,5 @@
 rand = "0.8.5"
 rand_distr = "0.4.3"
 itertools = "0.10.5"
-<<<<<<< HEAD
 once_cell = "1.17.0"
-=======
-once_cell = "1.17.0"
-rustc-hash = "1.1.0"
->>>>>>> c7e863f3
+rustc-hash = "1.1.0"