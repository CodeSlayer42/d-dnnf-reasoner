//#![warn(clippy::all, clippy::pedantic)]

#[global_allocator]
static GLOBAL: mimalloc::MiMalloc = mimalloc::MiMalloc;

extern crate clap;
use clap::{AppSettings, Arg, arg, Command, value_parser};

extern crate colour;
use colour::{green, yellow_ln};

use rustyline::error::ReadlineError;
use rustyline::Editor;

<<<<<<< HEAD
use std::io::{self, Write, BufRead};
use std::path::Path;
use std::sync::mpsc::{self, Receiver};
use std::thread::{self};
use std::time::Instant;

use ddnnf_lib::ddnnf::Ddnnf;
use ddnnf_lib::parser::{self as dparser, persisting::write_ddnnf};
=======
use std::path::Path;
use std::time::Instant;

use ddnnf_lib::data_structure::Ddnnf;
use ddnnf_lib::parser::{self as dparser, write_ddnnf};
>>>>>>> b15ec606

fn main() {
    let mut matches = Command::new("ddnnife")
    .global_settings(&[AppSettings::ColoredHelp])
    .author("Heiko Raab; heiko.raab@uni-ulm-de\nChico Sundermann; chico.sundermann@uni-ulm.de")
    .version("0.5.0")
    .setting(AppSettings::ArgRequiredElseHelp)
    .arg(Arg::with_name("file_path")
        .value_name("FILE PATH")
        .help("The path to the file in dimacs format. The d-dnnf has to be smooth to work properly!")
        .takes_value(true))
    .arg(arg!(-f --features "The numbers of the features that should be included or excluded (positive number to include, negative to exclude). Can be one or multiple. A feature f has to be ∈ ℤ and the only allowed seperator is a whitespace! This should be the last option, because of the ambiguity of a hyphen as signed int and another option or flag")
        .requires("file_path")
        .value_parser(value_parser!(i32))
        .value_name("FEATURE/S")
        .allow_hyphen_values(true)
        .takes_value(true)
        .multiple(true))
<<<<<<< HEAD
    .arg(arg!(--stream "The stream API")
        .requires("file_path")
        .takes_value(false))
=======
>>>>>>> b15ec606
    .arg(arg!(-i --interactive "The interactive mode allows the computation of multiple queries one after another by typing the query into the console. This mode is way slower then loading the queries with a file!\nThis mode also requires a file path to a file in dimacs format. There are the following options in interactive mode:\n[feature numbers with the same format as in -f]: computes the cardinality of partial configurations\nexit: closes the application (CTRL+C and CTRL+D also work)\nhelp: prints help information")
        .requires("file_path")
        .takes_value(false))
    .arg(arg!(-q --queries "Mulitple queries that follow the feature format and the qeries themself are seperatated by \"\\n\". The option takes a file with queries as first argument and an optional second argument for saving the results. Default output file is '{FILE_NAME}-queries.txt'.")
        .requires("file_path")
        .value_name("FILE QUERIES")
        .value_parser(value_parser!(String))
        .takes_value(true)
        .min_values(1)
        .max_values(2))
    .arg(arg!(-c --card_of_fs "Computes the cardinality of features for the feature model, i.e. the cardinality iff we select one feature for all features. Default output file is '{FILE_NAME}-features.csv'.")
        .requires("file_path")
        .value_name("CARDINALITY OF FEATURES")
        .value_parser(value_parser!(String))
        .takes_value(false)
        .min_values(0))
    .arg(arg!(-o --ommited_features "The number of omitted features. This is strictly necessary if the ddnnf has the d4 format respectivily does not contain a header.")
        .requires("file_path")
        .value_parser(value_parser!(u32))
        .value_name("OMMITED FEATURES")
        .takes_value(true))
    .arg(arg!(-s --save_ddnnf "Save the smooth ddnnf in the c2d format. Default output file is '{FILE_NAME}.nnf'. Alternatively, you can choose a name. The .nnf ending is added automatically")
        .requires("file_path")
        .value_parser(value_parser!(String))
        .min_values(0))
    .arg(arg!(-n --threads "Specify how many threads should be used. Default is 4. Possible values are between 1 and 32.")
        .requires("file_path")
        .value_parser(value_parser!(u16).range(1..33))
        .value_name("NUMBER OF THREADS")
        .takes_value(true))
    .arg(arg!(--heuristics "Provides information about the type of nodes, their connection and the different paths.")
        .requires("file_path")
        .takes_value(false))
    .get_matches();

    // create the ddnnf based of the input file that is required
    let time = Instant::now();
    let mut ddnnf: Ddnnf;
    let file_path_ddnnf = matches.value_of("file_path").expect("expected the file path of a ddnnf");

    if matches.contains_id("ommited_features") {
        let ommited_features: u32 = *matches.get_one("ommited_features").unwrap();
        ddnnf = dparser::build_d4_ddnnf_tree(
            file_path_ddnnf,
            ommited_features
        );

<<<<<<< HEAD
        if !matches.contains_id("stream") {
            let elapsed_time = time.elapsed().as_secs_f32();
            println!(
                "Ddnnf overall count: {:#?}\nElapsed time for parsing and overall count in seconds: {:.3}s.",
                ddnnf.rc(),
                elapsed_time
            );
        }
=======
        let elapsed_time = time.elapsed().as_secs_f32();
        println!(
            "Ddnnf overall count: {:#?}\n
            Elapsed time for parsing and overall count in seconds: {:.3}s.",
            ddnnf.rc(),
            elapsed_time
        );
>>>>>>> b15ec606
    } else {
        ddnnf = dparser::build_ddnnf_tree_with_extras(file_path_ddnnf);

        if !matches.contains_id("stream") {
            let elapsed_time = time.elapsed().as_secs_f32();
            println!(
                "Ddnnf overall count: {:#?}\nElapsed time for parsing and overall count in seconds: {:.3}s.",
                ddnnf.rc(),
                elapsed_time
            );
        }
    }

    // print the heuristics
    if matches.contains_id("heuristics") {
        ddnnf.print_all_heuristics();
    }

    // change the number of threads used for cardinality of features and partial configurations
    if matches.contains_id("threads") {
        ddnnf.max_worker = *matches.get_one("threads").unwrap();
    }

    // computes the cardinality for the partial configuration that can be mentioned with parameters
    if matches.contains_id("features") {
        let features: Vec<i32> =
                matches.get_many("features")
                .expect("invalid format for features").copied().collect();
<<<<<<< HEAD
        ddnnf.execute_query_interactive(features);
=======
        ddnnf.execute_query(features);
>>>>>>> b15ec606
    }

    // file path without last extension
    let file_path = String::from(Path::new(matches.value_of("file_path").unwrap()).with_extension("").file_name().unwrap().to_str().unwrap());

    // computes the cardinality of partial configurations and saves the results in a .txt file
    // the results do not have to be in the same order if the number of threads is greater than one
    if matches.contains_id("queries") {
        let params: Vec<String> = matches.remove_many::<String>("queries").unwrap().collect();
        let config_path = &params[0];
        let file_path_out = &format!("{}-queries.txt",
            if params.len() == 2 {
                &params[1]
            } else {
                &file_path
            });

        let time = Instant::now();
        ddnnf
            .card_multi_queries(config_path, file_path_out)
            .unwrap_or_default();
        let elapsed_time = time.elapsed().as_secs_f64();

        println!(
            "Computed values of all queries in {} and the results are saved in {}\n
            It took {} seconds. That is an average of {} seconds per query",
            config_path,
            file_path_out,
            elapsed_time,
            elapsed_time / dparser::parse_queries_file(config_path.as_str()).len() as f64
        );
    }

    // computes the cardinality of features and saves the results in a .csv file
    // the cardinalities are always sorted from lowest to highest (also for multiple threads)
    if matches.contains_id("card_of_fs") {
        let file_path = &format!(
            "{}-features.csv",
            matches.get_one::<String>("card_of_fs").get_or_insert(&file_path).as_str()
        );

        let time = Instant::now();
        ddnnf
<<<<<<< HEAD
            .card_of_each_feature(file_path)
=======
            .card_of_each_feature_to_csv(file_path)
>>>>>>> b15ec606
            .unwrap_or_default();
        let elapsed_time = time.elapsed().as_secs_f64();

        println!(
            "Computed the Cardinality of all features in {} and the results are saved in {}\n
                It took {} seconds. That is an average of {} seconds per feature",
            &matches.value_of("file_path").unwrap(),
            file_path,
            elapsed_time,
            elapsed_time / ddnnf.number_of_variables as f64
        );
    }

    // switch in the interactive mode
    if matches.contains_id("interactive") {
        let mut rl = Editor::<()>::new();
        if rl.load_history("history.txt").is_err() {
            println!("No previous history.");
        }
        yellow_ln!("\nThis is the d-DNNF repl. Type help for further information about the usage");
        loop {
            let readline = rl.readline(">> ");
            match readline {
                Ok(line) => {
                    rl.add_history_entry(line.as_str());
                    match line.as_str() {
                        "help" => {
                            yellow_ln!("Usage information:");
                            green!("\t[feature numbers with the same format as in -f]: ");
                            println!("computes the cardinality of partial configurations");
                            green!("\texit: ");
                            println!("closes the application (CTRL+C and CTRL+D also work)");
                            green!("\thelp: ");
                            println!("prints this message");
                        }
                        "exit" => break,
                        other => {
                            let features: Option<Vec<i32>> = other.split_whitespace().map(|elem|
                            match elem.to_string().parse::<i32>() {
                                // check if input is within the valid range
                                Ok(s) => if s.abs() > ddnnf.number_of_variables as i32 || s == 0 {
                                    println!("The feature number {} is out of the range of 1 to {}. Please try again.", s, ddnnf.number_of_variables);
                                    None
                                } else {
                                    Some(s)
                                },
                                Err(e) => {
                                    println!("{}. Please try again.", e);
                                    None
                                },
                            }).collect();
                            if let Some(f) = features {
<<<<<<< HEAD
                                ddnnf.execute_query_interactive(f)
=======
                                ddnnf.execute_query(f)
>>>>>>> b15ec606
                            }
                        }
                    }
                }
                Err(ReadlineError::Interrupted) => {
                    println!("CTRL-C: program closes...");
                    break;
                }
                Err(ReadlineError::Eof) => {
                    println!("CTRL-D: program closes...");
                    break;
                }
                Err(err) => {
                    println!("Error: {:?}", err);
                    break;
                }
            }
        }
        rl.save_history("history.txt").unwrap();
    }

<<<<<<< HEAD

    // switch in the stream mode
    if matches.contains_id("stream") {
        let stdin_channel = spawn_stdin_channel();
        
        let stdout = io::stdout();
        let mut handle_out = stdout.lock();

        loop {
            match stdin_channel.recv() {
                Ok(mut buffer) => {
                    buffer.pop();

                    let response = ddnnf.handle_stream_msg(&buffer);

                    if response.as_str() == "exit" { handle_out.write_all("ENDE \\ü/".as_bytes()).unwrap(); break; }
                    
                    handle_out.write_all(format!("{}\n", response).as_bytes()).unwrap();
                    handle_out.flush().unwrap();
                },
                Err(e) => {
                    handle_out.write_all(format!("error while receiving msg: {}\n", e).as_bytes()).unwrap();
                    handle_out.flush().unwrap();
                },
            }
        }
    }

=======
>>>>>>> b15ec606
    // writes the d-DNNF to file
    if matches.contains_id("save_ddnnf") {
        let path = &format!(
            "{}-saved.nnf",
            matches.get_one::<String>("save_ddnnf").get_or_insert(&file_path).as_str()
        );
<<<<<<< HEAD
        write_ddnnf(&mut ddnnf, path).unwrap();
        println!("The smooth d-DNNF was written into the c2d format in {}.", path);
    }
}

fn spawn_stdin_channel() -> Receiver<String> {
    let (tx, rx) = mpsc::channel::<String>();
    thread::spawn(move || {
        let stdin = io::stdin();
        let mut handle_in = stdin.lock();
        loop {
            let mut buffer = String::new();
            handle_in.read_line(&mut buffer).unwrap();
            tx.send(buffer).unwrap();
        }
    });
    rx
=======
        write_ddnnf(ddnnf, path).unwrap();
        println!("The smooth d-DNNF was written into the c2d format in {}.", path);
    }
>>>>>>> b15ec606
}<|MERGE_RESOLUTION|>--- conflicted
+++ resolved
@@ -1,339 +1,296 @@
-//#![warn(clippy::all, clippy::pedantic)]
-
-#[global_allocator]
-static GLOBAL: mimalloc::MiMalloc = mimalloc::MiMalloc;
-
-extern crate clap;
-use clap::{AppSettings, Arg, arg, Command, value_parser};
-
-extern crate colour;
-use colour::{green, yellow_ln};
-
-use rustyline::error::ReadlineError;
-use rustyline::Editor;
-
-<<<<<<< HEAD
-use std::io::{self, Write, BufRead};
-use std::path::Path;
-use std::sync::mpsc::{self, Receiver};
-use std::thread::{self};
-use std::time::Instant;
-
-use ddnnf_lib::ddnnf::Ddnnf;
-use ddnnf_lib::parser::{self as dparser, persisting::write_ddnnf};
-=======
-use std::path::Path;
-use std::time::Instant;
-
-use ddnnf_lib::data_structure::Ddnnf;
-use ddnnf_lib::parser::{self as dparser, write_ddnnf};
->>>>>>> b15ec606
-
-fn main() {
-    let mut matches = Command::new("ddnnife")
-    .global_settings(&[AppSettings::ColoredHelp])
-    .author("Heiko Raab; heiko.raab@uni-ulm-de\nChico Sundermann; chico.sundermann@uni-ulm.de")
-    .version("0.5.0")
-    .setting(AppSettings::ArgRequiredElseHelp)
-    .arg(Arg::with_name("file_path")
-        .value_name("FILE PATH")
-        .help("The path to the file in dimacs format. The d-dnnf has to be smooth to work properly!")
-        .takes_value(true))
-    .arg(arg!(-f --features "The numbers of the features that should be included or excluded (positive number to include, negative to exclude). Can be one or multiple. A feature f has to be ∈ ℤ and the only allowed seperator is a whitespace! This should be the last option, because of the ambiguity of a hyphen as signed int and another option or flag")
-        .requires("file_path")
-        .value_parser(value_parser!(i32))
-        .value_name("FEATURE/S")
-        .allow_hyphen_values(true)
-        .takes_value(true)
-        .multiple(true))
-<<<<<<< HEAD
-    .arg(arg!(--stream "The stream API")
-        .requires("file_path")
-        .takes_value(false))
-=======
->>>>>>> b15ec606
-    .arg(arg!(-i --interactive "The interactive mode allows the computation of multiple queries one after another by typing the query into the console. This mode is way slower then loading the queries with a file!\nThis mode also requires a file path to a file in dimacs format. There are the following options in interactive mode:\n[feature numbers with the same format as in -f]: computes the cardinality of partial configurations\nexit: closes the application (CTRL+C and CTRL+D also work)\nhelp: prints help information")
-        .requires("file_path")
-        .takes_value(false))
-    .arg(arg!(-q --queries "Mulitple queries that follow the feature format and the qeries themself are seperatated by \"\\n\". The option takes a file with queries as first argument and an optional second argument for saving the results. Default output file is '{FILE_NAME}-queries.txt'.")
-        .requires("file_path")
-        .value_name("FILE QUERIES")
-        .value_parser(value_parser!(String))
-        .takes_value(true)
-        .min_values(1)
-        .max_values(2))
-    .arg(arg!(-c --card_of_fs "Computes the cardinality of features for the feature model, i.e. the cardinality iff we select one feature for all features. Default output file is '{FILE_NAME}-features.csv'.")
-        .requires("file_path")
-        .value_name("CARDINALITY OF FEATURES")
-        .value_parser(value_parser!(String))
-        .takes_value(false)
-        .min_values(0))
-    .arg(arg!(-o --ommited_features "The number of omitted features. This is strictly necessary if the ddnnf has the d4 format respectivily does not contain a header.")
-        .requires("file_path")
-        .value_parser(value_parser!(u32))
-        .value_name("OMMITED FEATURES")
-        .takes_value(true))
-    .arg(arg!(-s --save_ddnnf "Save the smooth ddnnf in the c2d format. Default output file is '{FILE_NAME}.nnf'. Alternatively, you can choose a name. The .nnf ending is added automatically")
-        .requires("file_path")
-        .value_parser(value_parser!(String))
-        .min_values(0))
-    .arg(arg!(-n --threads "Specify how many threads should be used. Default is 4. Possible values are between 1 and 32.")
-        .requires("file_path")
-        .value_parser(value_parser!(u16).range(1..33))
-        .value_name("NUMBER OF THREADS")
-        .takes_value(true))
-    .arg(arg!(--heuristics "Provides information about the type of nodes, their connection and the different paths.")
-        .requires("file_path")
-        .takes_value(false))
-    .get_matches();
-
-    // create the ddnnf based of the input file that is required
-    let time = Instant::now();
-    let mut ddnnf: Ddnnf;
-    let file_path_ddnnf = matches.value_of("file_path").expect("expected the file path of a ddnnf");
-
-    if matches.contains_id("ommited_features") {
-        let ommited_features: u32 = *matches.get_one("ommited_features").unwrap();
-        ddnnf = dparser::build_d4_ddnnf_tree(
-            file_path_ddnnf,
-            ommited_features
-        );
-
-<<<<<<< HEAD
-        if !matches.contains_id("stream") {
-            let elapsed_time = time.elapsed().as_secs_f32();
-            println!(
-                "Ddnnf overall count: {:#?}\nElapsed time for parsing and overall count in seconds: {:.3}s.",
-                ddnnf.rc(),
-                elapsed_time
-            );
-        }
-=======
-        let elapsed_time = time.elapsed().as_secs_f32();
-        println!(
-            "Ddnnf overall count: {:#?}\n
-            Elapsed time for parsing and overall count in seconds: {:.3}s.",
-            ddnnf.rc(),
-            elapsed_time
-        );
->>>>>>> b15ec606
-    } else {
-        ddnnf = dparser::build_ddnnf_tree_with_extras(file_path_ddnnf);
-
-        if !matches.contains_id("stream") {
-            let elapsed_time = time.elapsed().as_secs_f32();
-            println!(
-                "Ddnnf overall count: {:#?}\nElapsed time for parsing and overall count in seconds: {:.3}s.",
-                ddnnf.rc(),
-                elapsed_time
-            );
-        }
-    }
-
-    // print the heuristics
-    if matches.contains_id("heuristics") {
-        ddnnf.print_all_heuristics();
-    }
-
-    // change the number of threads used for cardinality of features and partial configurations
-    if matches.contains_id("threads") {
-        ddnnf.max_worker = *matches.get_one("threads").unwrap();
-    }
-
-    // computes the cardinality for the partial configuration that can be mentioned with parameters
-    if matches.contains_id("features") {
-        let features: Vec<i32> =
-                matches.get_many("features")
-                .expect("invalid format for features").copied().collect();
-<<<<<<< HEAD
-        ddnnf.execute_query_interactive(features);
-=======
-        ddnnf.execute_query(features);
->>>>>>> b15ec606
-    }
-
-    // file path without last extension
-    let file_path = String::from(Path::new(matches.value_of("file_path").unwrap()).with_extension("").file_name().unwrap().to_str().unwrap());
-
-    // computes the cardinality of partial configurations and saves the results in a .txt file
-    // the results do not have to be in the same order if the number of threads is greater than one
-    if matches.contains_id("queries") {
-        let params: Vec<String> = matches.remove_many::<String>("queries").unwrap().collect();
-        let config_path = &params[0];
-        let file_path_out = &format!("{}-queries.txt",
-            if params.len() == 2 {
-                &params[1]
-            } else {
-                &file_path
-            });
-
-        let time = Instant::now();
-        ddnnf
-            .card_multi_queries(config_path, file_path_out)
-            .unwrap_or_default();
-        let elapsed_time = time.elapsed().as_secs_f64();
-
-        println!(
-            "Computed values of all queries in {} and the results are saved in {}\n
-            It took {} seconds. That is an average of {} seconds per query",
-            config_path,
-            file_path_out,
-            elapsed_time,
-            elapsed_time / dparser::parse_queries_file(config_path.as_str()).len() as f64
-        );
-    }
-
-    // computes the cardinality of features and saves the results in a .csv file
-    // the cardinalities are always sorted from lowest to highest (also for multiple threads)
-    if matches.contains_id("card_of_fs") {
-        let file_path = &format!(
-            "{}-features.csv",
-            matches.get_one::<String>("card_of_fs").get_or_insert(&file_path).as_str()
-        );
-
-        let time = Instant::now();
-        ddnnf
-<<<<<<< HEAD
-            .card_of_each_feature(file_path)
-=======
-            .card_of_each_feature_to_csv(file_path)
->>>>>>> b15ec606
-            .unwrap_or_default();
-        let elapsed_time = time.elapsed().as_secs_f64();
-
-        println!(
-            "Computed the Cardinality of all features in {} and the results are saved in {}\n
-                It took {} seconds. That is an average of {} seconds per feature",
-            &matches.value_of("file_path").unwrap(),
-            file_path,
-            elapsed_time,
-            elapsed_time / ddnnf.number_of_variables as f64
-        );
-    }
-
-    // switch in the interactive mode
-    if matches.contains_id("interactive") {
-        let mut rl = Editor::<()>::new();
-        if rl.load_history("history.txt").is_err() {
-            println!("No previous history.");
-        }
-        yellow_ln!("\nThis is the d-DNNF repl. Type help for further information about the usage");
-        loop {
-            let readline = rl.readline(">> ");
-            match readline {
-                Ok(line) => {
-                    rl.add_history_entry(line.as_str());
-                    match line.as_str() {
-                        "help" => {
-                            yellow_ln!("Usage information:");
-                            green!("\t[feature numbers with the same format as in -f]: ");
-                            println!("computes the cardinality of partial configurations");
-                            green!("\texit: ");
-                            println!("closes the application (CTRL+C and CTRL+D also work)");
-                            green!("\thelp: ");
-                            println!("prints this message");
-                        }
-                        "exit" => break,
-                        other => {
-                            let features: Option<Vec<i32>> = other.split_whitespace().map(|elem|
-                            match elem.to_string().parse::<i32>() {
-                                // check if input is within the valid range
-                                Ok(s) => if s.abs() > ddnnf.number_of_variables as i32 || s == 0 {
-                                    println!("The feature number {} is out of the range of 1 to {}. Please try again.", s, ddnnf.number_of_variables);
-                                    None
-                                } else {
-                                    Some(s)
-                                },
-                                Err(e) => {
-                                    println!("{}. Please try again.", e);
-                                    None
-                                },
-                            }).collect();
-                            if let Some(f) = features {
-<<<<<<< HEAD
-                                ddnnf.execute_query_interactive(f)
-=======
-                                ddnnf.execute_query(f)
->>>>>>> b15ec606
-                            }
-                        }
-                    }
-                }
-                Err(ReadlineError::Interrupted) => {
-                    println!("CTRL-C: program closes...");
-                    break;
-                }
-                Err(ReadlineError::Eof) => {
-                    println!("CTRL-D: program closes...");
-                    break;
-                }
-                Err(err) => {
-                    println!("Error: {:?}", err);
-                    break;
-                }
-            }
-        }
-        rl.save_history("history.txt").unwrap();
-    }
-
-<<<<<<< HEAD
-
-    // switch in the stream mode
-    if matches.contains_id("stream") {
-        let stdin_channel = spawn_stdin_channel();
-        
-        let stdout = io::stdout();
-        let mut handle_out = stdout.lock();
-
-        loop {
-            match stdin_channel.recv() {
-                Ok(mut buffer) => {
-                    buffer.pop();
-
-                    let response = ddnnf.handle_stream_msg(&buffer);
-
-                    if response.as_str() == "exit" { handle_out.write_all("ENDE \\ü/".as_bytes()).unwrap(); break; }
-                    
-                    handle_out.write_all(format!("{}\n", response).as_bytes()).unwrap();
-                    handle_out.flush().unwrap();
-                },
-                Err(e) => {
-                    handle_out.write_all(format!("error while receiving msg: {}\n", e).as_bytes()).unwrap();
-                    handle_out.flush().unwrap();
-                },
-            }
-        }
-    }
-
-=======
->>>>>>> b15ec606
-    // writes the d-DNNF to file
-    if matches.contains_id("save_ddnnf") {
-        let path = &format!(
-            "{}-saved.nnf",
-            matches.get_one::<String>("save_ddnnf").get_or_insert(&file_path).as_str()
-        );
-<<<<<<< HEAD
-        write_ddnnf(&mut ddnnf, path).unwrap();
-        println!("The smooth d-DNNF was written into the c2d format in {}.", path);
-    }
-}
-
-fn spawn_stdin_channel() -> Receiver<String> {
-    let (tx, rx) = mpsc::channel::<String>();
-    thread::spawn(move || {
-        let stdin = io::stdin();
-        let mut handle_in = stdin.lock();
-        loop {
-            let mut buffer = String::new();
-            handle_in.read_line(&mut buffer).unwrap();
-            tx.send(buffer).unwrap();
-        }
-    });
-    rx
-=======
-        write_ddnnf(ddnnf, path).unwrap();
-        println!("The smooth d-DNNF was written into the c2d format in {}.", path);
-    }
->>>>>>> b15ec606
+//#![warn(clippy::all, clippy::pedantic)]
+
+#[global_allocator]
+static GLOBAL: mimalloc::MiMalloc = mimalloc::MiMalloc;
+
+extern crate clap;
+use clap::{AppSettings, Arg, arg, Command, value_parser};
+
+extern crate colour;
+use colour::{green, yellow_ln};
+
+use rustyline::error::ReadlineError;
+use rustyline::Editor;
+
+use std::io::{self, Write, BufRead};
+use std::path::Path;
+use std::sync::mpsc::{self, Receiver};
+use std::thread::{self};
+use std::time::Instant;
+
+use ddnnf_lib::ddnnf::Ddnnf;
+use ddnnf_lib::parser::{self as dparser, persisting::write_ddnnf};
+
+fn main() {
+    let mut matches = Command::new("ddnnife")
+    .global_settings(&[AppSettings::ColoredHelp])
+    .author("Heiko Raab; heiko.raab@uni-ulm-de\nChico Sundermann; chico.sundermann@uni-ulm.de")
+    .version("0.5.0")
+    .setting(AppSettings::ArgRequiredElseHelp)
+    .arg(Arg::with_name("file_path")
+        .value_name("FILE PATH")
+        .help("The path to the file in dimacs format. The d-dnnf has to be smooth to work properly!")
+        .takes_value(true))
+    .arg(arg!(-f --features "The numbers of the features that should be included or excluded (positive number to include, negative to exclude). Can be one or multiple. A feature f has to be ∈ ℤ and the only allowed seperator is a whitespace! This should be the last option, because of the ambiguity of a hyphen as signed int and another option or flag")
+        .requires("file_path")
+        .value_parser(value_parser!(i32))
+        .value_name("FEATURE/S")
+        .allow_hyphen_values(true)
+        .takes_value(true)
+        .multiple(true))
+    .arg(arg!(--stream "The stream API")
+        .requires("file_path")
+        .takes_value(false))
+    .arg(arg!(-i --interactive "The interactive mode allows the computation of multiple queries one after another by typing the query into the console. This mode is way slower then loading the queries with a file!\nThis mode also requires a file path to a file in dimacs format. There are the following options in interactive mode:\n[feature numbers with the same format as in -f]: computes the cardinality of partial configurations\nexit: closes the application (CTRL+C and CTRL+D also work)\nhelp: prints help information")
+        .requires("file_path")
+        .takes_value(false))
+    .arg(arg!(-q --queries "Mulitple queries that follow the feature format and the qeries themself are seperatated by \"\\n\". The option takes a file with queries as first argument and an optional second argument for saving the results. Default output file is '{FILE_NAME}-queries.txt'.")
+        .requires("file_path")
+        .value_name("FILE QUERIES")
+        .value_parser(value_parser!(String))
+        .takes_value(true)
+        .min_values(1)
+        .max_values(2))
+    .arg(arg!(-c --card_of_fs "Computes the cardinality of features for the feature model, i.e. the cardinality iff we select one feature for all features. Default output file is '{FILE_NAME}-features.csv'.")
+        .requires("file_path")
+        .value_name("CARDINALITY OF FEATURES")
+        .value_parser(value_parser!(String))
+        .takes_value(false)
+        .min_values(0))
+    .arg(arg!(-o --ommited_features "The number of omitted features. This is strictly necessary if the ddnnf has the d4 format respectivily does not contain a header.")
+        .requires("file_path")
+        .value_parser(value_parser!(u32))
+        .value_name("OMMITED FEATURES")
+        .takes_value(true))
+    .arg(arg!(-s --save_ddnnf "Save the smooth ddnnf in the c2d format. Default output file is '{FILE_NAME}.nnf'. Alternatively, you can choose a name. The .nnf ending is added automatically")
+        .requires("file_path")
+        .value_parser(value_parser!(String))
+        .min_values(0))
+    .arg(arg!(-n --threads "Specify how many threads should be used. Default is 4. Possible values are between 1 and 32.")
+        .requires("file_path")
+        .value_parser(value_parser!(u16).range(1..33))
+        .value_name("NUMBER OF THREADS")
+        .takes_value(true))
+    .arg(arg!(--heuristics "Provides information about the type of nodes, their connection and the different paths.")
+        .requires("file_path")
+        .takes_value(false))
+    .get_matches();
+
+    // create the ddnnf based of the input file that is required
+    let time = Instant::now();
+    let mut ddnnf: Ddnnf;
+    let file_path_ddnnf = matches.value_of("file_path").expect("expected the file path of a ddnnf");
+
+    if matches.contains_id("ommited_features") {
+        let ommited_features: u32 = *matches.get_one("ommited_features").unwrap();
+        ddnnf = dparser::build_d4_ddnnf_tree(
+            file_path_ddnnf,
+            ommited_features
+        );
+
+        if !matches.contains_id("stream") {
+            let elapsed_time = time.elapsed().as_secs_f32();
+            println!(
+                "Ddnnf overall count: {:#?}\nElapsed time for parsing and overall count in seconds: {:.3}s.",
+                ddnnf.rc(),
+                elapsed_time
+            );
+        }
+    } else {
+        ddnnf = dparser::build_ddnnf_tree_with_extras(file_path_ddnnf);
+
+        if !matches.contains_id("stream") {
+            let elapsed_time = time.elapsed().as_secs_f32();
+            println!(
+                "Ddnnf overall count: {:#?}\nElapsed time for parsing and overall count in seconds: {:.3}s.",
+                ddnnf.rc(),
+                elapsed_time
+            );
+        }
+    }
+
+    // print the heuristics
+    if matches.contains_id("heuristics") {
+        ddnnf.print_all_heuristics();
+    }
+
+    // change the number of threads used for cardinality of features and partial configurations
+    if matches.contains_id("threads") {
+        ddnnf.max_worker = *matches.get_one("threads").unwrap();
+    }
+
+    // computes the cardinality for the partial configuration that can be mentioned with parameters
+    if matches.contains_id("features") {
+        let features: Vec<i32> =
+                matches.get_many("features")
+                .expect("invalid format for features").copied().collect();
+        ddnnf.execute_query_interactive(features);
+    }
+
+    // file path without last extension
+    let file_path = String::from(Path::new(matches.value_of("file_path").unwrap()).with_extension("").file_name().unwrap().to_str().unwrap());
+
+    // computes the cardinality of partial configurations and saves the results in a .txt file
+    // the results do not have to be in the same order if the number of threads is greater than one
+    if matches.contains_id("queries") {
+        let params: Vec<String> = matches.remove_many::<String>("queries").unwrap().collect();
+        let config_path = &params[0];
+        let file_path_out = &format!("{}-queries.txt",
+            if params.len() == 2 {
+                &params[1]
+            } else {
+                &file_path
+            });
+
+        let time = Instant::now();
+        ddnnf
+            .card_multi_queries(config_path, file_path_out)
+            .unwrap_or_default();
+        let elapsed_time = time.elapsed().as_secs_f64();
+
+        println!(
+            "Computed values of all queries in {} and the results are saved in {}\n
+            It took {} seconds. That is an average of {} seconds per query",
+            config_path,
+            file_path_out,
+            elapsed_time,
+            elapsed_time / dparser::parse_queries_file(config_path.as_str()).len() as f64
+        );
+    }
+
+    // computes the cardinality of features and saves the results in a .csv file
+    // the cardinalities are always sorted from lowest to highest (also for multiple threads)
+    if matches.contains_id("card_of_fs") {
+        let file_path = &format!(
+            "{}-features.csv",
+            matches.get_one::<String>("card_of_fs").get_or_insert(&file_path).as_str()
+        );
+
+        let time = Instant::now();
+        ddnnf
+            .card_of_each_feature(file_path)
+            .unwrap_or_default();
+        let elapsed_time = time.elapsed().as_secs_f64();
+
+        println!(
+            "Computed the Cardinality of all features in {} and the results are saved in {}\n
+                It took {} seconds. That is an average of {} seconds per feature",
+            &matches.value_of("file_path").unwrap(),
+            file_path,
+            elapsed_time,
+            elapsed_time / ddnnf.number_of_variables as f64
+        );
+    }
+
+    // switch in the interactive mode
+    if matches.contains_id("interactive") {
+        let mut rl = Editor::<()>::new();
+        if rl.load_history("history.txt").is_err() {
+            println!("No previous history.");
+        }
+        yellow_ln!("\nThis is the d-DNNF repl. Type help for further information about the usage");
+        loop {
+            let readline = rl.readline(">> ");
+            match readline {
+                Ok(line) => {
+                    rl.add_history_entry(line.as_str());
+                    match line.as_str() {
+                        "help" => {
+                            yellow_ln!("Usage information:");
+                            green!("\t[feature numbers with the same format as in -f]: ");
+                            println!("computes the cardinality of partial configurations");
+                            green!("\texit: ");
+                            println!("closes the application (CTRL+C and CTRL+D also work)");
+                            green!("\thelp: ");
+                            println!("prints this message");
+                        }
+                        "exit" => break,
+                        other => {
+                            let features: Option<Vec<i32>> = other.split_whitespace().map(|elem|
+                            match elem.to_string().parse::<i32>() {
+                                // check if input is within the valid range
+                                Ok(s) => if s.abs() > ddnnf.number_of_variables as i32 || s == 0 {
+                                    println!("The feature number {} is out of the range of 1 to {}. Please try again.", s, ddnnf.number_of_variables);
+                                    None
+                                } else {
+                                    Some(s)
+                                },
+                                Err(e) => {
+                                    println!("{}. Please try again.", e);
+                                    None
+                                },
+                            }).collect();
+                            if let Some(f) = features {
+                                ddnnf.execute_query_interactive(f)
+                            }
+                        }
+                    }
+                }
+                Err(ReadlineError::Interrupted) => {
+                    println!("CTRL-C: program closes...");
+                    break;
+                }
+                Err(ReadlineError::Eof) => {
+                    println!("CTRL-D: program closes...");
+                    break;
+                }
+                Err(err) => {
+                    println!("Error: {:?}", err);
+                    break;
+                }
+            }
+        }
+        rl.save_history("history.txt").unwrap();
+    }
+
+    // switch in the stream mode
+    if matches.contains_id("stream") {
+        let stdin_channel = spawn_stdin_channel();
+        
+        let stdout = io::stdout();
+        let mut handle_out = stdout.lock();
+
+        loop {
+            match stdin_channel.recv() {
+                Ok(mut buffer) => {
+                    buffer.pop();
+
+                    let response = ddnnf.handle_stream_msg(&buffer);
+
+                    if response.as_str() == "exit" { handle_out.write_all("ENDE \\ü/".as_bytes()).unwrap(); break; }
+                    
+                    handle_out.write_all(format!("{}\n", response).as_bytes()).unwrap();
+                    handle_out.flush().unwrap();
+                },
+                Err(e) => {
+                    handle_out.write_all(format!("error while receiving msg: {}\n", e).as_bytes()).unwrap();
+                    handle_out.flush().unwrap();
+                },
+            }
+        }
+    }
+
+    // writes the d-DNNF to file
+    if matches.contains_id("save_ddnnf") {
+        let path = &format!(
+            "{}-saved.nnf",
+            matches.get_one::<String>("save_ddnnf").get_or_insert(&file_path).as_str()
+        );
+        write_ddnnf(&mut ddnnf, path).unwrap();
+        println!("The smooth d-DNNF was written into the c2d format in {}.", path);
+    }
+}
+
+fn spawn_stdin_channel() -> Receiver<String> {
+    let (tx, rx) = mpsc::channel::<String>();
+    thread::spawn(move || {
+        let stdin = io::stdin();
+        let mut handle_in = stdin.lock();
+        loop {
+            let mut buffer = String::new();
+            handle_in.read_line(&mut buffer).unwrap();
+            tx.send(buffer).unwrap();
+        }
+    });
+    rx
 }