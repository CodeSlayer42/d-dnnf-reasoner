#[global_allocator]
static GLOBAL: mimalloc::MiMalloc = mimalloc::MiMalloc;

use clap::{Parser, ArgGroup};

use colour::red;

use std::io::{self, Write, BufRead};
use std::path::Path;
use std::process::exit;
use std::sync::mpsc::{self, Receiver};
use std::thread::{self};
use std::time::Instant;

use ddnnf_lib::ddnnf::Ddnnf;
use ddnnf_lib::parser::{self as dparser, persisting::write_ddnnf};

#[derive(Parser)]
#[command(author, version, about, arg_required_else_help(true),
help_template("\
{before-help}{name} {version}
{author-with-newline}{about-with-newline}
{usage-heading} {usage}

{all-args}{after-help}
"), allow_negative_numbers = true, long_about = None)]

#[clap(group(
    ArgGroup::new("loading")
        .required(true)
        .args(&["file_path", "pipe_ddnnf_stdin"]),
))]

struct Cli {
    /// The path to the file in dimacs format. The d-dnnf has to be either fulfill the requirements
    /// of the c2d format and be smooth or produced by the newest d4 compiler version to work properly!
    #[arg(verbatim_doc_comment)]
    file_path: Option<String>,

    /// Allows to load the ddnnf via stdin.
    /// Either ommited_features has to be set or the file must start with a header of the form 'nnf n v e',
    /// where v is the number of nodes, e is the number of edges,
    /// and n is the number of variables over which the d-dnnf is defined.
    /// Like the c2d and the d4 format specifies, each line must be defided by a new line.
    /// Two following new lines end the reading from stdin.
    #[arg(short, long, verbatim_doc_comment)]    
    pipe_ddnnf_stdin: bool,

    /// The numbers of the features that should be included or excluded (positive number to include, negative to exclude).
    /// Can be one or multiple. A feature f has to be ∈ ℤ and the only allowed seperator is a whitespace!
    /// This should be the last option, because of the ambiguity of a hyphen as signed int and another option or flag.
    #[arg(short, long, num_args = 0.., verbatim_doc_comment)]
    features: Option<Vec<i32>>,

    /// The stream API
    #[arg(long)]
    stream: bool,

    /// Computes the cardinality of features for the feature model,
    /// i.e. the cardinality iff we select one feature for all features.
    /// Default output file is '{FILE_NAME}-features.csv'.
    #[clap(short, long, num_args = 0..=1, verbatim_doc_comment)]
    card_of_fs: Option<Vec<String>>,

    /// Mulitple queries that follow the feature format and the qeries themself are seperatated by \"\\n\".
    /// The option takes a file with queries as first argument and an optional second argument for saving the results.
    /// Default output file is '{FILE_NAME}-queries.csv'.
    #[arg(short, long, num_args = 1..=2, verbatim_doc_comment)]
    queries: Option<Vec<String>>,

    /// Computes multiple SAT queries and saves the results in an output file.
    /// Takes the same input format as the 'queries' option and works similarly.
    /// Default output file is '{FILE_NAME}-sat.txt'.
    #[arg(short, long, num_args = 1..=2, verbatim_doc_comment)]
    sat: Option<Vec<String>>,

    /// Computes core, dead, false-optional features, and atomic sets.
    /// You can add a file path for saving the information.
    /// Alternativly, the information is saved in anomalies.txt
    #[arg(short, long, num_args = 0..=1, verbatim_doc_comment)]
    anomalies: Option<Vec<String>>,   

    /// The number of omitted features.
    /// This is strictly necessary if the ddnnf has the d4 format respectivily does not contain a header.
    #[arg(short, long, verbatim_doc_comment)]
    ommited_features: Option<u32>,

    /// Save the smooth ddnnf in the c2d format. Default output file is '{FILE_NAME}.nnf'.
    /// Alternatively, you can choose a name. The .nnf ending is added automatically.
    #[arg(long, num_args = 0..=1, verbatim_doc_comment)]
    save_ddnnf: Option<Vec<String>>,

    /// Specify how many threads should be used. Default is 4.
    /// Possible values are between 1 and 32.
    #[arg(short, long, value_parser = clap::value_parser!(u16).range(1..=32), default_value_t = 4, verbatim_doc_comment)]
    jobs: u16,

    /// Provides information about the type of nodes, their connection and the different paths.
    #[arg(long, verbatim_doc_comment)]
    heuristics: bool,
}

fn main() {
    let cli = Cli::parse();

    // create the ddnnf based of the input file that is required
    let time = Instant::now();
    let mut ddnnf: Ddnnf;

    if cli.pipe_ddnnf_stdin {
        // read model line by line from stdin
        let mut input = Vec::new();
        for line in io::stdin().lock().lines() {
            let read_line = line.unwrap();
            if read_line.is_empty() { break; }
            input.push(read_line);
        }
        ddnnf = dparser::distribute_building(input, cli.ommited_features);
    } else {
        let ddnnf_path = &cli.file_path.clone().unwrap();
        ddnnf = dparser::build_ddnnf(ddnnf_path, cli.ommited_features)
    }

    // print additional output, iff we are not in the stream mode
    if !cli.stream {
        let elapsed_time = time.elapsed().as_secs_f32();
        println!(
            "Ddnnf overall count: {:#?}\nElapsed time for parsing and overall count in seconds: {:.3}s.",
            ddnnf.rc(),
            elapsed_time
        );
    }

    // print the heuristics
    if cli.heuristics {
        ddnnf.print_all_heuristics();
    }

    // change the number of threads used for cardinality of features and partial configurations
    ddnnf.max_worker = cli.jobs;

    // computes the cardinality for the partial configuration that can be mentioned with parameters
    if cli.features.is_some() {
        let features = cli.features.unwrap();
        println!("\nDdnnf count for query {:?} is: {:?}", &features, ddnnf.execute_query(&features));
        let marked_nodes = ddnnf.get_marked_nodes_clone(&features);
        println!("While computing the cardinality of the partial configuration {} out of the {} nodes were marked. \
            That are {:.2}%", marked_nodes.len(), ddnnf.nodes.len(), marked_nodes.len() as f64 / ddnnf.nodes.len() as f64 * 100.0);
    }

    // file path without last extension
    let file_path = String::from(
        Path::new(&cli.file_path.unwrap_or(String::from("ddnnf.nnf")))
        .with_extension("").file_name().unwrap().to_str().unwrap());

<<<<<<< HEAD
    // computes the cardinality of partial configurations and saves the results in a .csv file
    // the results do not have to be in the same order if the number of threads is greater than one
    if cli.queries.is_some() {
        let params: Vec<String> = cli.queries.unwrap();
        if !Path::new(&params[0]).exists() {
            red!("error:");
            eprintln!("{} is NOT a valid file path! Exiting...", params[0]);
            exit(1);
        }
        let config_path = &params[0];
        let file_path_out = &format!("{}-queries.csv",
            if params.len() == 2 {
                &params[1]
            } else {
                &file_path
            });

        let time = Instant::now();
        ddnnf
            .card_multi_queries(config_path, file_path_out)
            .unwrap_or_default();
        let elapsed_time = time.elapsed().as_secs_f64();
=======
    // computes the cardinality of partial configurations and saves the results in a .txt file
    if cli.queries.is_some() {
        compute_queries(
            &mut ddnnf,
            &file_path,
            cli.queries,
            Ddnnf::execute_query,
            "queries.csv");
    }
>>>>>>> 369f1847

    // computes the satisfiability of multiple queries
    if cli.sat.is_some() {
        compute_queries(
            &mut ddnnf,
            &file_path,
            cli.sat,
            Ddnnf::sat,
            "sat.csv");
    }

    // computes the cardinality of features and saves the results in a .csv file
    // the cardinalities are always sorted from lowest to highest (also for multiple threads)
    if cli.card_of_fs.is_some() {
        let features_path = build_file_path(cli.card_of_fs, &file_path, "-features.csv");

        let time = Instant::now();
        ddnnf
            .card_of_each_feature(&features_path)
            .unwrap_or_default();
        let elapsed_time = time.elapsed().as_secs_f64();

        println!(
            "\nComputed the Cardinality of all features in {} and the results are saved in {}\n\
            It took {} seconds. That is an average of {} seconds per feature",
            file_path,
            features_path,
            elapsed_time,
            elapsed_time / ddnnf.number_of_variables as f64
        );
    }

    // switch in the stream mode
    if cli.stream {
        let stdin_channel = spawn_stdin_channel();
        
        let stdout = io::stdout();
        let mut handle_out = stdout.lock();

        loop {
            match stdin_channel.recv() {
                Ok(mut buffer) => {
                    buffer.pop();

                    let response = ddnnf.handle_stream_msg(&buffer);

                    if response.as_str() == "exit" { handle_out.write_all("ENDE \\ü/\n".as_bytes()).unwrap(); break; }
                    
                    handle_out.write_all(format!("{}\n", response).as_bytes()).unwrap();
                    handle_out.flush().unwrap();
                },
                Err(e) => {
                    handle_out.write_all(format!("error while receiving msg: {}\n", e).as_bytes()).unwrap();
                    handle_out.flush().unwrap();
                },
            }
        }
    }

    // writes the anomalies of the d-DNNF to file
    // anomalies are: core, dead, false-optional features and atomic sets
    if cli.anomalies.is_some() {
        let anomalies_path = build_file_path(cli.anomalies, &file_path, "-anomalies.txt");
        ddnnf.write_anomalies(&anomalies_path).unwrap();
        println!("\nThe anomalies of the d-DNNF (i.e. core, dead, false-optional features, and atomic sets) are written into {}.", anomalies_path);
    }

    // writes the d-DNNF to file
    if cli.save_ddnnf.is_some() {
        let path = build_file_path(cli.save_ddnnf, &file_path, "--saved.nnf");
        write_ddnnf(&mut ddnnf, &path).unwrap();
        println!("\nThe smooth d-DNNF was written into the c2d format in {}.", path);
    }
}

// Uses the supplied file path if there is any.
// If there is no prefix, we switch to the default fallback.
fn build_file_path(maybe_prefix: Option<Vec<String>>, fallback: &String, postfix: &str) -> String {
    let potential_path = maybe_prefix.unwrap();
    let mut custom_file_path;
    if potential_path.is_empty() {
        custom_file_path = fallback.to_owned();
    } else {
        custom_file_path = potential_path[0].clone();
    };
    custom_file_path += postfix;

    custom_file_path
}

fn compute_queries<T: ToString + Ord + Send + 'static>(
    ddnnf: &mut Ddnnf,
    file_path_ddnnf: &str,
    cli_option: Option<Vec<String>>,
    operation: fn(&mut Ddnnf, query: &[i32]) -> T,
    output_postfix: &str) {
    let params: Vec<String> = cli_option.unwrap();
    if !Path::new(&params[0]).exists() {
        red!("error:");
        eprintln!("{} is NOT a valid file path! Exiting...", params[0]);
        exit(1);
    }
    let config_path = &params[0];
    let file_path_out = &format!("{}-{}",
        if params.len() == 2 {
            &params[1]
        } else {
            file_path_ddnnf
        }, output_postfix);

    let time = Instant::now();
    ddnnf.operate_on_queries(operation, config_path, file_path_out)
        .unwrap_or_default();
    let elapsed_time = time.elapsed().as_secs_f64();

    println!(
        "\nComputed values of all queries in {} and the results are saved in {}\n\
        It took {} seconds. That is an average of {} seconds per query",
        config_path,
        file_path_out,
        elapsed_time,
        elapsed_time / dparser::parse_queries_file(config_path.as_str()).len() as f64
    );
}

// spawns a new thread that listens on stdin and delivers its request to the stream message handling
fn spawn_stdin_channel() -> Receiver<String> {
    let (tx, rx) = mpsc::channel::<String>();
    thread::spawn(move || {
        let stdin = io::stdin();
        let mut handle_in = stdin.lock();
        loop {
            let mut buffer = String::new();
            handle_in.read_line(&mut buffer).unwrap();
            tx.send(buffer).unwrap();
        }
    });
    rx
}<|MERGE_RESOLUTION|>--- conflicted
+++ resolved
@@ -1,328 +1,303 @@
-#[global_allocator]
-static GLOBAL: mimalloc::MiMalloc = mimalloc::MiMalloc;
-
-use clap::{Parser, ArgGroup};
-
-use colour::red;
-
-use std::io::{self, Write, BufRead};
-use std::path::Path;
-use std::process::exit;
-use std::sync::mpsc::{self, Receiver};
-use std::thread::{self};
-use std::time::Instant;
-
-use ddnnf_lib::ddnnf::Ddnnf;
-use ddnnf_lib::parser::{self as dparser, persisting::write_ddnnf};
-
-#[derive(Parser)]
-#[command(author, version, about, arg_required_else_help(true),
-help_template("\
-{before-help}{name} {version}
-{author-with-newline}{about-with-newline}
-{usage-heading} {usage}
-
-{all-args}{after-help}
-"), allow_negative_numbers = true, long_about = None)]
-
-#[clap(group(
-    ArgGroup::new("loading")
-        .required(true)
-        .args(&["file_path", "pipe_ddnnf_stdin"]),
-))]
-
-struct Cli {
-    /// The path to the file in dimacs format. The d-dnnf has to be either fulfill the requirements
-    /// of the c2d format and be smooth or produced by the newest d4 compiler version to work properly!
-    #[arg(verbatim_doc_comment)]
-    file_path: Option<String>,
-
-    /// Allows to load the ddnnf via stdin.
-    /// Either ommited_features has to be set or the file must start with a header of the form 'nnf n v e',
-    /// where v is the number of nodes, e is the number of edges,
-    /// and n is the number of variables over which the d-dnnf is defined.
-    /// Like the c2d and the d4 format specifies, each line must be defided by a new line.
-    /// Two following new lines end the reading from stdin.
-    #[arg(short, long, verbatim_doc_comment)]    
-    pipe_ddnnf_stdin: bool,
-
-    /// The numbers of the features that should be included or excluded (positive number to include, negative to exclude).
-    /// Can be one or multiple. A feature f has to be ∈ ℤ and the only allowed seperator is a whitespace!
-    /// This should be the last option, because of the ambiguity of a hyphen as signed int and another option or flag.
-    #[arg(short, long, num_args = 0.., verbatim_doc_comment)]
-    features: Option<Vec<i32>>,
-
-    /// The stream API
-    #[arg(long)]
-    stream: bool,
-
-    /// Computes the cardinality of features for the feature model,
-    /// i.e. the cardinality iff we select one feature for all features.
-    /// Default output file is '{FILE_NAME}-features.csv'.
-    #[clap(short, long, num_args = 0..=1, verbatim_doc_comment)]
-    card_of_fs: Option<Vec<String>>,
-
-    /// Mulitple queries that follow the feature format and the qeries themself are seperatated by \"\\n\".
-    /// The option takes a file with queries as first argument and an optional second argument for saving the results.
-    /// Default output file is '{FILE_NAME}-queries.csv'.
-    #[arg(short, long, num_args = 1..=2, verbatim_doc_comment)]
-    queries: Option<Vec<String>>,
-
-    /// Computes multiple SAT queries and saves the results in an output file.
-    /// Takes the same input format as the 'queries' option and works similarly.
-    /// Default output file is '{FILE_NAME}-sat.txt'.
-    #[arg(short, long, num_args = 1..=2, verbatim_doc_comment)]
-    sat: Option<Vec<String>>,
-
-    /// Computes core, dead, false-optional features, and atomic sets.
-    /// You can add a file path for saving the information.
-    /// Alternativly, the information is saved in anomalies.txt
-    #[arg(short, long, num_args = 0..=1, verbatim_doc_comment)]
-    anomalies: Option<Vec<String>>,   
-
-    /// The number of omitted features.
-    /// This is strictly necessary if the ddnnf has the d4 format respectivily does not contain a header.
-    #[arg(short, long, verbatim_doc_comment)]
-    ommited_features: Option<u32>,
-
-    /// Save the smooth ddnnf in the c2d format. Default output file is '{FILE_NAME}.nnf'.
-    /// Alternatively, you can choose a name. The .nnf ending is added automatically.
-    #[arg(long, num_args = 0..=1, verbatim_doc_comment)]
-    save_ddnnf: Option<Vec<String>>,
-
-    /// Specify how many threads should be used. Default is 4.
-    /// Possible values are between 1 and 32.
-    #[arg(short, long, value_parser = clap::value_parser!(u16).range(1..=32), default_value_t = 4, verbatim_doc_comment)]
-    jobs: u16,
-
-    /// Provides information about the type of nodes, their connection and the different paths.
-    #[arg(long, verbatim_doc_comment)]
-    heuristics: bool,
-}
-
-fn main() {
-    let cli = Cli::parse();
-
-    // create the ddnnf based of the input file that is required
-    let time = Instant::now();
-    let mut ddnnf: Ddnnf;
-
-    if cli.pipe_ddnnf_stdin {
-        // read model line by line from stdin
-        let mut input = Vec::new();
-        for line in io::stdin().lock().lines() {
-            let read_line = line.unwrap();
-            if read_line.is_empty() { break; }
-            input.push(read_line);
-        }
-        ddnnf = dparser::distribute_building(input, cli.ommited_features);
-    } else {
-        let ddnnf_path = &cli.file_path.clone().unwrap();
-        ddnnf = dparser::build_ddnnf(ddnnf_path, cli.ommited_features)
-    }
-
-    // print additional output, iff we are not in the stream mode
-    if !cli.stream {
-        let elapsed_time = time.elapsed().as_secs_f32();
-        println!(
-            "Ddnnf overall count: {:#?}\nElapsed time for parsing and overall count in seconds: {:.3}s.",
-            ddnnf.rc(),
-            elapsed_time
-        );
-    }
-
-    // print the heuristics
-    if cli.heuristics {
-        ddnnf.print_all_heuristics();
-    }
-
-    // change the number of threads used for cardinality of features and partial configurations
-    ddnnf.max_worker = cli.jobs;
-
-    // computes the cardinality for the partial configuration that can be mentioned with parameters
-    if cli.features.is_some() {
-        let features = cli.features.unwrap();
-        println!("\nDdnnf count for query {:?} is: {:?}", &features, ddnnf.execute_query(&features));
-        let marked_nodes = ddnnf.get_marked_nodes_clone(&features);
-        println!("While computing the cardinality of the partial configuration {} out of the {} nodes were marked. \
-            That are {:.2}%", marked_nodes.len(), ddnnf.nodes.len(), marked_nodes.len() as f64 / ddnnf.nodes.len() as f64 * 100.0);
-    }
-
-    // file path without last extension
-    let file_path = String::from(
-        Path::new(&cli.file_path.unwrap_or(String::from("ddnnf.nnf")))
-        .with_extension("").file_name().unwrap().to_str().unwrap());
-
-<<<<<<< HEAD
-    // computes the cardinality of partial configurations and saves the results in a .csv file
-    // the results do not have to be in the same order if the number of threads is greater than one
-    if cli.queries.is_some() {
-        let params: Vec<String> = cli.queries.unwrap();
-        if !Path::new(&params[0]).exists() {
-            red!("error:");
-            eprintln!("{} is NOT a valid file path! Exiting...", params[0]);
-            exit(1);
-        }
-        let config_path = &params[0];
-        let file_path_out = &format!("{}-queries.csv",
-            if params.len() == 2 {
-                &params[1]
-            } else {
-                &file_path
-            });
-
-        let time = Instant::now();
-        ddnnf
-            .card_multi_queries(config_path, file_path_out)
-            .unwrap_or_default();
-        let elapsed_time = time.elapsed().as_secs_f64();
-=======
-    // computes the cardinality of partial configurations and saves the results in a .txt file
-    if cli.queries.is_some() {
-        compute_queries(
-            &mut ddnnf,
-            &file_path,
-            cli.queries,
-            Ddnnf::execute_query,
-            "queries.csv");
-    }
->>>>>>> 369f1847
-
-    // computes the satisfiability of multiple queries
-    if cli.sat.is_some() {
-        compute_queries(
-            &mut ddnnf,
-            &file_path,
-            cli.sat,
-            Ddnnf::sat,
-            "sat.csv");
-    }
-
-    // computes the cardinality of features and saves the results in a .csv file
-    // the cardinalities are always sorted from lowest to highest (also for multiple threads)
-    if cli.card_of_fs.is_some() {
-        let features_path = build_file_path(cli.card_of_fs, &file_path, "-features.csv");
-
-        let time = Instant::now();
-        ddnnf
-            .card_of_each_feature(&features_path)
-            .unwrap_or_default();
-        let elapsed_time = time.elapsed().as_secs_f64();
-
-        println!(
-            "\nComputed the Cardinality of all features in {} and the results are saved in {}\n\
-            It took {} seconds. That is an average of {} seconds per feature",
-            file_path,
-            features_path,
-            elapsed_time,
-            elapsed_time / ddnnf.number_of_variables as f64
-        );
-    }
-
-    // switch in the stream mode
-    if cli.stream {
-        let stdin_channel = spawn_stdin_channel();
-        
-        let stdout = io::stdout();
-        let mut handle_out = stdout.lock();
-
-        loop {
-            match stdin_channel.recv() {
-                Ok(mut buffer) => {
-                    buffer.pop();
-
-                    let response = ddnnf.handle_stream_msg(&buffer);
-
-                    if response.as_str() == "exit" { handle_out.write_all("ENDE \\ü/\n".as_bytes()).unwrap(); break; }
-                    
-                    handle_out.write_all(format!("{}\n", response).as_bytes()).unwrap();
-                    handle_out.flush().unwrap();
-                },
-                Err(e) => {
-                    handle_out.write_all(format!("error while receiving msg: {}\n", e).as_bytes()).unwrap();
-                    handle_out.flush().unwrap();
-                },
-            }
-        }
-    }
-
-    // writes the anomalies of the d-DNNF to file
-    // anomalies are: core, dead, false-optional features and atomic sets
-    if cli.anomalies.is_some() {
-        let anomalies_path = build_file_path(cli.anomalies, &file_path, "-anomalies.txt");
-        ddnnf.write_anomalies(&anomalies_path).unwrap();
-        println!("\nThe anomalies of the d-DNNF (i.e. core, dead, false-optional features, and atomic sets) are written into {}.", anomalies_path);
-    }
-
-    // writes the d-DNNF to file
-    if cli.save_ddnnf.is_some() {
-        let path = build_file_path(cli.save_ddnnf, &file_path, "--saved.nnf");
-        write_ddnnf(&mut ddnnf, &path).unwrap();
-        println!("\nThe smooth d-DNNF was written into the c2d format in {}.", path);
-    }
-}
-
-// Uses the supplied file path if there is any.
-// If there is no prefix, we switch to the default fallback.
-fn build_file_path(maybe_prefix: Option<Vec<String>>, fallback: &String, postfix: &str) -> String {
-    let potential_path = maybe_prefix.unwrap();
-    let mut custom_file_path;
-    if potential_path.is_empty() {
-        custom_file_path = fallback.to_owned();
-    } else {
-        custom_file_path = potential_path[0].clone();
-    };
-    custom_file_path += postfix;
-
-    custom_file_path
-}
-
-fn compute_queries<T: ToString + Ord + Send + 'static>(
-    ddnnf: &mut Ddnnf,
-    file_path_ddnnf: &str,
-    cli_option: Option<Vec<String>>,
-    operation: fn(&mut Ddnnf, query: &[i32]) -> T,
-    output_postfix: &str) {
-    let params: Vec<String> = cli_option.unwrap();
-    if !Path::new(&params[0]).exists() {
-        red!("error:");
-        eprintln!("{} is NOT a valid file path! Exiting...", params[0]);
-        exit(1);
-    }
-    let config_path = &params[0];
-    let file_path_out = &format!("{}-{}",
-        if params.len() == 2 {
-            &params[1]
-        } else {
-            file_path_ddnnf
-        }, output_postfix);
-
-    let time = Instant::now();
-    ddnnf.operate_on_queries(operation, config_path, file_path_out)
-        .unwrap_or_default();
-    let elapsed_time = time.elapsed().as_secs_f64();
-
-    println!(
-        "\nComputed values of all queries in {} and the results are saved in {}\n\
-        It took {} seconds. That is an average of {} seconds per query",
-        config_path,
-        file_path_out,
-        elapsed_time,
-        elapsed_time / dparser::parse_queries_file(config_path.as_str()).len() as f64
-    );
-}
-
-// spawns a new thread that listens on stdin and delivers its request to the stream message handling
-fn spawn_stdin_channel() -> Receiver<String> {
-    let (tx, rx) = mpsc::channel::<String>();
-    thread::spawn(move || {
-        let stdin = io::stdin();
-        let mut handle_in = stdin.lock();
-        loop {
-            let mut buffer = String::new();
-            handle_in.read_line(&mut buffer).unwrap();
-            tx.send(buffer).unwrap();
-        }
-    });
-    rx
+#[global_allocator]
+static GLOBAL: mimalloc::MiMalloc = mimalloc::MiMalloc;
+
+use clap::{Parser, ArgGroup};
+
+use colour::red;
+
+use std::io::{self, Write, BufRead};
+use std::path::Path;
+use std::process::exit;
+use std::sync::mpsc::{self, Receiver};
+use std::thread::{self};
+use std::time::Instant;
+
+use ddnnf_lib::ddnnf::Ddnnf;
+use ddnnf_lib::parser::{self as dparser, persisting::write_ddnnf};
+
+#[derive(Parser)]
+#[command(author, version, about, arg_required_else_help(true),
+help_template("\
+{before-help}{name} {version}
+{author-with-newline}{about-with-newline}
+{usage-heading} {usage}
+
+{all-args}{after-help}
+"), allow_negative_numbers = true, long_about = None)]
+
+#[clap(group(
+    ArgGroup::new("loading")
+        .required(true)
+        .args(&["file_path", "pipe_ddnnf_stdin"]),
+))]
+
+struct Cli {
+    /// The path to the file in dimacs format. The d-dnnf has to be either fulfill the requirements
+    /// of the c2d format and be smooth or produced by the newest d4 compiler version to work properly!
+    #[arg(verbatim_doc_comment)]
+    file_path: Option<String>,
+
+    /// Allows to load the ddnnf via stdin.
+    /// Either ommited_features has to be set or the file must start with a header of the form 'nnf n v e',
+    /// where v is the number of nodes, e is the number of edges,
+    /// and n is the number of variables over which the d-dnnf is defined.
+    /// Like the c2d and the d4 format specifies, each line must be defided by a new line.
+    /// Two following new lines end the reading from stdin.
+    #[arg(short, long, verbatim_doc_comment)]    
+    pipe_ddnnf_stdin: bool,
+
+    /// The numbers of the features that should be included or excluded (positive number to include, negative to exclude).
+    /// Can be one or multiple. A feature f has to be ∈ ℤ and the only allowed seperator is a whitespace!
+    /// This should be the last option, because of the ambiguity of a hyphen as signed int and another option or flag.
+    #[arg(short, long, num_args = 0.., verbatim_doc_comment)]
+    features: Option<Vec<i32>>,
+
+    /// The stream API
+    #[arg(long)]
+    stream: bool,
+
+    /// Computes the cardinality of features for the feature model,
+    /// i.e. the cardinality iff we select one feature for all features.
+    /// Default output file is '{FILE_NAME}-features.csv'.
+    #[clap(short, long, num_args = 0..=1, verbatim_doc_comment)]
+    card_of_fs: Option<Vec<String>>,
+
+    /// Mulitple queries that follow the feature format and the qeries themself are seperatated by \"\\n\".
+    /// The option takes a file with queries as first argument and an optional second argument for saving the results.
+    /// Default output file is '{FILE_NAME}-queries.csv'.
+    #[arg(short, long, num_args = 1..=2, verbatim_doc_comment)]
+    queries: Option<Vec<String>>,
+
+    /// Computes multiple SAT queries and saves the results in an output file.
+    /// Takes the same input format as the 'queries' option and works similarly.
+    /// Default output file is '{FILE_NAME}-sat.txt'.
+    #[arg(short, long, num_args = 1..=2, verbatim_doc_comment)]
+    sat: Option<Vec<String>>,
+
+    /// Computes core, dead, false-optional features, and atomic sets.
+    /// You can add a file path for saving the information.
+    /// Alternativly, the information is saved in anomalies.txt
+    #[arg(short, long, num_args = 0..=1, verbatim_doc_comment)]
+    anomalies: Option<Vec<String>>,   
+
+    /// The number of omitted features.
+    /// This is strictly necessary if the ddnnf has the d4 format respectivily does not contain a header.
+    #[arg(short, long, verbatim_doc_comment)]
+    ommited_features: Option<u32>,
+
+    /// Save the smooth ddnnf in the c2d format. Default output file is '{FILE_NAME}.nnf'.
+    /// Alternatively, you can choose a name. The .nnf ending is added automatically.
+    #[arg(long, num_args = 0..=1, verbatim_doc_comment)]
+    save_ddnnf: Option<Vec<String>>,
+
+    /// Specify how many threads should be used. Default is 4.
+    /// Possible values are between 1 and 32.
+    #[arg(short, long, value_parser = clap::value_parser!(u16).range(1..=32), default_value_t = 4, verbatim_doc_comment)]
+    jobs: u16,
+
+    /// Provides information about the type of nodes, their connection and the different paths.
+    #[arg(long, verbatim_doc_comment)]
+    heuristics: bool,
+}
+
+fn main() {
+    let cli = Cli::parse();
+
+    // create the ddnnf based of the input file that is required
+    let time = Instant::now();
+    let mut ddnnf: Ddnnf;
+
+    if cli.pipe_ddnnf_stdin {
+        // read model line by line from stdin
+        let mut input = Vec::new();
+        for line in io::stdin().lock().lines() {
+            let read_line = line.unwrap();
+            if read_line.is_empty() { break; }
+            input.push(read_line);
+        }
+        ddnnf = dparser::distribute_building(input, cli.ommited_features);
+    } else {
+        let ddnnf_path = &cli.file_path.clone().unwrap();
+        ddnnf = dparser::build_ddnnf(ddnnf_path, cli.ommited_features)
+    }
+
+    // print additional output, iff we are not in the stream mode
+    if !cli.stream {
+        let elapsed_time = time.elapsed().as_secs_f32();
+        println!(
+            "Ddnnf overall count: {:#?}\nElapsed time for parsing and overall count in seconds: {:.3}s.",
+            ddnnf.rc(),
+            elapsed_time
+        );
+    }
+
+    // print the heuristics
+    if cli.heuristics {
+        ddnnf.print_all_heuristics();
+    }
+
+    // change the number of threads used for cardinality of features and partial configurations
+    ddnnf.max_worker = cli.jobs;
+
+    // computes the cardinality for the partial configuration that can be mentioned with parameters
+    if cli.features.is_some() {
+        let features = cli.features.unwrap();
+        println!("\nDdnnf count for query {:?} is: {:?}", &features, ddnnf.execute_query(&features));
+        let marked_nodes = ddnnf.get_marked_nodes_clone(&features);
+        println!("While computing the cardinality of the partial configuration {} out of the {} nodes were marked. \
+            That are {:.2}%", marked_nodes.len(), ddnnf.nodes.len(), marked_nodes.len() as f64 / ddnnf.nodes.len() as f64 * 100.0);
+    }
+
+    // file path without last extension
+    let file_path = String::from(
+        Path::new(&cli.file_path.unwrap_or(String::from("ddnnf.nnf")))
+        .with_extension("").file_name().unwrap().to_str().unwrap());
+
+    // computes the cardinality of partial configurations and saves the results in a .txt file
+    if cli.queries.is_some() {
+        compute_queries(
+            &mut ddnnf,
+            &file_path,
+            cli.queries,
+            Ddnnf::execute_query,
+            "queries.csv");
+    }
+
+    // computes the satisfiability of multiple queries
+    if cli.sat.is_some() {
+        compute_queries(
+            &mut ddnnf,
+            &file_path,
+            cli.sat,
+            Ddnnf::sat,
+            "sat.csv");
+    }
+
+    // computes the cardinality of features and saves the results in a .csv file
+    // the cardinalities are always sorted from lowest to highest (also for multiple threads)
+    if cli.card_of_fs.is_some() {
+        let features_path = build_file_path(cli.card_of_fs, &file_path, "-features.csv");
+
+        let time = Instant::now();
+        ddnnf
+            .card_of_each_feature(&features_path)
+            .unwrap_or_default();
+        let elapsed_time = time.elapsed().as_secs_f64();
+
+        println!(
+            "\nComputed the Cardinality of all features in {} and the results are saved in {}\n\
+            It took {} seconds. That is an average of {} seconds per feature",
+            file_path,
+            features_path,
+            elapsed_time,
+            elapsed_time / ddnnf.number_of_variables as f64
+        );
+    }
+
+    // switch in the stream mode
+    if cli.stream {
+        let stdin_channel = spawn_stdin_channel();
+        
+        let stdout = io::stdout();
+        let mut handle_out = stdout.lock();
+
+        loop {
+            match stdin_channel.recv() {
+                Ok(mut buffer) => {
+                    buffer.pop();
+
+                    let response = ddnnf.handle_stream_msg(&buffer);
+
+                    if response.as_str() == "exit" { handle_out.write_all("ENDE \\ü/\n".as_bytes()).unwrap(); break; }
+                    
+                    handle_out.write_all(format!("{}\n", response).as_bytes()).unwrap();
+                    handle_out.flush().unwrap();
+                },
+                Err(e) => {
+                    handle_out.write_all(format!("error while receiving msg: {}\n", e).as_bytes()).unwrap();
+                    handle_out.flush().unwrap();
+                },
+            }
+        }
+    }
+
+    // writes the anomalies of the d-DNNF to file
+    // anomalies are: core, dead, false-optional features and atomic sets
+    if cli.anomalies.is_some() {
+        let anomalies_path = build_file_path(cli.anomalies, &file_path, "-anomalies.txt");
+        ddnnf.write_anomalies(&anomalies_path).unwrap();
+        println!("\nThe anomalies of the d-DNNF (i.e. core, dead, false-optional features, and atomic sets) are written into {}.", anomalies_path);
+    }
+
+    // writes the d-DNNF to file
+    if cli.save_ddnnf.is_some() {
+        let path = build_file_path(cli.save_ddnnf, &file_path, "--saved.nnf");
+        write_ddnnf(&mut ddnnf, &path).unwrap();
+        println!("\nThe smooth d-DNNF was written into the c2d format in {}.", path);
+    }
+}
+
+// Uses the supplied file path if there is any.
+// If there is no prefix, we switch to the default fallback.
+fn build_file_path(maybe_prefix: Option<Vec<String>>, fallback: &String, postfix: &str) -> String {
+    let potential_path = maybe_prefix.unwrap();
+    let mut custom_file_path;
+    if potential_path.is_empty() {
+        custom_file_path = fallback.to_owned();
+    } else {
+        custom_file_path = potential_path[0].clone();
+    };
+    custom_file_path += postfix;
+
+    custom_file_path
+}
+
+fn compute_queries<T: ToString + Ord + Send + 'static>(
+    ddnnf: &mut Ddnnf,
+    file_path_ddnnf: &str,
+    cli_option: Option<Vec<String>>,
+    operation: fn(&mut Ddnnf, query: &[i32]) -> T,
+    output_postfix: &str) {
+    let params: Vec<String> = cli_option.unwrap();
+    if !Path::new(&params[0]).exists() {
+        red!("error:");
+        eprintln!("{} is NOT a valid file path! Exiting...", params[0]);
+        exit(1);
+    }
+    let config_path = &params[0];
+    let file_path_out = &format!("{}-{}",
+        if params.len() == 2 {
+            &params[1]
+        } else {
+            file_path_ddnnf
+        }, output_postfix);
+
+    let time = Instant::now();
+    ddnnf.operate_on_queries(operation, config_path, file_path_out)
+        .unwrap_or_default();
+    let elapsed_time = time.elapsed().as_secs_f64();
+
+    println!(
+        "\nComputed values of all queries in {} and the results are saved in {}\n\
+        It took {} seconds. That is an average of {} seconds per query",
+        config_path,
+        file_path_out,
+        elapsed_time,
+        elapsed_time / dparser::parse_queries_file(config_path.as_str()).len() as f64
+    );
+}
+
+// spawns a new thread that listens on stdin and delivers its request to the stream message handling
+fn spawn_stdin_channel() -> Receiver<String> {
+    let (tx, rx) = mpsc::channel::<String>();
+    thread::spawn(move || {
+        let stdin = io::stdin();
+        let mut handle_in = stdin.lock();
+        loop {
+            let mut buffer = String::new();
+            handle_in.read_line(&mut buffer).unwrap();
+            tx.send(buffer).unwrap();
+        }
+    });
+    rx
 }