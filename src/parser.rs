pub mod c2d_lexer;
use c2d_lexer::{lex_line, TId, C2DToken};

pub mod d4_lexer;
use colour::{red, green, yellow};
use d4_lexer::{lex_line_d4, D4Token};

pub mod persisting;

use core::panic;
use std::{
    cell::RefCell,
    rc::Rc, process
};

use rug::{Integer, Complete};
use rustc_hash::{FxHashMap, FxHashSet};

pub mod bufreader_for_big_files;
use bufreader_for_big_files::BufReaderMl;

use crate::ddnnf::{Ddnnf, node::Node, node::NodeType};

use petgraph::graph::DiGraph;
use petgraph::{
    graph::{EdgeIndex, NodeIndex},
    visit::DfsPostOrder,
    Direction::Outgoing,
};

/// Parses a ddnnf, referenced by the file path. The file gets parsed and we create
/// the corresponding data structure.
///
/// # Examples
///
/// ```
/// extern crate ddnnf_lib;
/// use ddnnf_lib::parser;
/// use ddnnf_lib::Ddnnf;
///
/// let file_path = "./tests/data/small_test.dimacs.nnf";
///
/// let ddnnfx: Ddnnf = parser::build_ddnnf_tree_with_extras(file_path);
/// ```
///
/// # Panics
///
/// The function panics for an invalid file path.
#[inline]
pub fn build_ddnnf_tree_with_extras(path: &str) -> Ddnnf {
    use C2DToken::*;

    let mut buf_reader = BufReaderMl::open(path).expect("Unable to open file");

    let first_line = buf_reader.next().expect("Unable to read line").unwrap();
    let nodes; let variables;

    match lex_line(first_line.trim()) {
        Ok((_, Header { nodes: n, edges: _, variables: v })) => { nodes = n; variables = v; },
        Ok(_) | Err(_) => { // tried to parse the d4 standard without -o option which results in trying to parse the c2d standard
            red!("error: "); print!("the first line of the file isn't a header!\n\nYou probably should use the option: ");
            yellow!("'--ommited_features <OMMITED FEATURES>'");
            print!(".\nFor more information try "); green!("--help\n");
            process::exit(1);
        },
    }

    let mut parsed_nodes: Vec<Node> = Vec::with_capacity(nodes);

<<<<<<< HEAD
    let mut literals: HashMap<i32, usize> = HashMap::new();
=======
    let mut literals: FxHashMap<i32, usize> = FxHashMap::default();
>>>>>>> c7e863f3
    let mut true_nodes = Vec::new();

    // opens the file with a BufReaderMl which is similar to a regular BufReader
    // works off each line of the file data seperatly
    for line in buf_reader {
        let line = line.expect("Unable to read line");

        let next: Node = match lex_line(line.as_ref()).unwrap().1 {
            And { children } => Node::new_and(
                calc_and_count(&mut parsed_nodes, &children),
                children,
            ),
            Or { decision, children } => {
                Node::new_or(
                    decision,
                    calc_or_count(&mut parsed_nodes, &children),
                    children,
                )
            }
            Literal { feature } => Node::new_literal(feature),
            True => Node::new_bool(true),
            False => Node::new_bool(false),
            _ => panic!(
                "Tried to parse the header of the .nnf at the wrong time"
            ),
        };

        // fill the parent node pointer, save literals
        match &next.ntype {
            NodeType::And { children } |
            NodeType::Or { children } => {
                let next_indize: usize = parsed_nodes.len();
                for &i in children {
                    parsed_nodes[i].parents.push(next_indize);
                }
            }
            // fill the FxHashMap with the literals
            NodeType::Literal { literal } => {
                literals.insert(*literal, parsed_nodes.len());
            }
            NodeType::True => {
                true_nodes.push(parsed_nodes.len());
            }
            _ => (),
        }

        parsed_nodes.push(next);
    }

    Ddnnf::new(parsed_nodes, literals, true_nodes, variables as u32, nodes)
}

/// Parses a ddnnf, referenced by the file path.
/// This function uses D4Tokens which specify a d-DNNF in d4 format.
/// The file gets parsed and we create the corresponding data structure.
#[inline]
pub fn build_d4_ddnnf_tree(path: &str, ommited_features: u32) -> Ddnnf {
    let buf_reader = BufReaderMl::open(path).expect("Unable to open file");

    let mut ddnnf_graph = DiGraph::<TId, ()>::new();

    let literal_occurences: Rc<RefCell<Vec<bool>>> =
        Rc::new(RefCell::new(vec![false; (ommited_features + 1) as usize]));

    let mut indices: Vec<NodeIndex> = Vec::new();

    // With the help of the literals node state, we can add the required nodes
    // for the balancing of the or nodes to archieve smoothness
    let nx_literals: Rc<RefCell<FxHashMap<NodeIndex, i32>>> =
        Rc::new(RefCell::new(FxHashMap::default()));
    let literals_nx: Rc<RefCell<FxHashMap<i32, NodeIndex>>> =
        Rc::new(RefCell::new(FxHashMap::default()));

    let get_literal_indices = |ddnnf_graph: &mut DiGraph<TId, ()>,
                               literals: Vec<i32>|
     -> Vec<NodeIndex> {
        let mut nx_lit = nx_literals.borrow_mut();
        let mut lit_nx = literals_nx.borrow_mut();

        let mut literal_nodes = Vec::new();

        for literal in literals {
            if literal.is_positive() {
                literal_nodes.push(match lit_nx.get(&literal) {
                    Some(x) => *x,
                    None => {
                        let nx = ddnnf_graph.add_node(TId::PositiveLiteral);
                        nx_lit.insert(nx, literal);
                        lit_nx.insert(literal, nx);
                        nx
                    }
                })
            } else {
                literal_nodes.push(match lit_nx.get(&literal) {
                    Some(x) => *x,
                    None => {
                        let nx = ddnnf_graph.add_node(TId::NegativeLiteral);
                        nx_lit.insert(nx, literal);
                        lit_nx.insert(literal, nx);
                        nx
                    }
                })
            }
        }
        literal_nodes
    };

    // while parsing:
    // remove the weighted edges and substitute it with the corresponding
    // structure that uses AND-Nodes and Literal-Nodes. Example:
    //
    //                   n1                       n1
    //                 /   \                   /    \
    //              Ln|    |Lm     into     AND    AND
    //                \   /                /   \  /   \
    //                 n2                 Ln    n2    Lm
    //
    //
    let resolve_weighted_edge =
    |ddnnf_graph: &mut DiGraph<TId, ()>,
        from: NodeIndex,
        to: NodeIndex,
        edge: EdgeIndex,
        weights: Vec<i32>| {
        let and_node = ddnnf_graph.add_node(TId::And);
        let literal_nodes = get_literal_indices(
            ddnnf_graph,
            weights,
        );

        ddnnf_graph.remove_edge(edge);

        ddnnf_graph.add_edge(from, and_node, ());
        for node in literal_nodes {
            ddnnf_graph.add_edge(and_node, node, ());
        }
        ddnnf_graph.add_edge(and_node, to, ());
    };

    // opens the file with a BufReaderMl which is similar to a regular BufReader
    // works off each line of the file data seperatly
    for line in buf_reader {
        let line = line.expect("Unable to read line");

        let next: D4Token = lex_line_d4(line.as_ref()).unwrap().1;

        use D4Token::*;
        match next {
            Edge { from, to, features } => {
                for f in &features {
                    literal_occurences.borrow_mut()[f.unsigned_abs() as usize] = true;
                }
                let from_n = indices[from as usize - 1];
                let to_n = indices[to as usize - 1];
                let edge = ddnnf_graph.add_edge(
                    from_n,
                    to_n,
                    ()
                );
                resolve_weighted_edge(&mut ddnnf_graph, from_n, to_n, edge, features);
            }
            And => indices.push(ddnnf_graph.add_node(TId::And)),
            Or => indices.push(ddnnf_graph.add_node(TId::Or)),
            True => indices.push(ddnnf_graph.add_node(TId::True)),
            False => indices.push(ddnnf_graph.add_node(TId::False)),
        }
    }

    let or_triangles: Rc<RefCell<Vec<Option<NodeIndex>>>> =
        Rc::new(RefCell::new(vec![None; (ommited_features + 1) as usize]));

    let add_literal_node = 
        |ddnnf_graph: &mut DiGraph<TId,()>, f_u32: u32, attach: NodeIndex| {
        let f = f_u32 as i32;
        let mut ort = or_triangles.borrow_mut();

        if ort[f_u32 as usize].is_some() {
            ddnnf_graph.add_edge(attach, ort[f_u32 as usize].unwrap(), ());    
        } else {
            let or = ddnnf_graph.add_node(TId::Or);
            ort[f_u32 as usize] = Some(or);

            let pos_lit = get_literal_indices(ddnnf_graph, vec![f])[0];
            let neg_lit = get_literal_indices(ddnnf_graph, vec![-f])[0];

            ddnnf_graph.add_edge(attach, or, ());
            ddnnf_graph.add_edge(or, pos_lit, ());
            ddnnf_graph.add_edge(or, neg_lit, ());
        }
    };

    let balance_or_children =
        |ddnnf_graph: &mut DiGraph<TId, ()>,
         from: NodeIndex,
         children: Vec<(NodeIndex, FxHashSet<u32>)>| {
            for child in children {
                let and_node = ddnnf_graph.add_node(TId::And);

                // place the newly created and node between the or node and its child
                ddnnf_graph
                    .remove_edge(ddnnf_graph.find_edge(from, child.0).unwrap());
                ddnnf_graph.add_edge(from, and_node, ());
                ddnnf_graph.add_edge(and_node, child.0, ());

                for literal in child.1 {
                    add_literal_node(ddnnf_graph, literal, and_node);
                }
            }
        };

    // add a new root which hold the unmentioned variables within the ommited_features range
    let root = ddnnf_graph.add_node(TId::And);
    ddnnf_graph.add_edge(root, NodeIndex::new(0), ());

    // add literals that are not mentioned in the ddnnf to the new root node
    for i in 1..ommited_features + 1 {
        if !literal_occurences.borrow()[i as usize] {
            add_literal_node(&mut ddnnf_graph, i, root);
        }
    }

    // snd dfs:
    // Look at each or node. For each outgoing edge:
    // 1. Compute all literals that occur in the children of that edge
    // 2. Determine which literals occur only in the other paths
    // 3. Add those literals in the path we are currently looking at
    // Example:
    //
    //                                              OR
    //                  OR                       /      \
    //                /    \                   /         \
    //              Ln     AND      into     AND        AND
    //                    /   \             /   \      /   \
    //                   Lm   -Ln          Ln   OR    |   -Ln
    //                                         /  \  /
    //                                       -Lm   Lm
    //
    let mut safe: FxHashMap<NodeIndex, FxHashSet<u32>> = FxHashMap::default();
    let mut dfs = DfsPostOrder::new(&ddnnf_graph, root);
    while let Some(nx) = dfs.next(&ddnnf_graph) {
        // edges between going from an and node to another node do not
        // have any weights attached to them. Therefore, we can skip them
        if ddnnf_graph[nx] == TId::Or {
            let diffrences = get_literal_diff(
                &ddnnf_graph,
                &mut safe,
                &nx_literals.borrow(),
                nx,
            );
            balance_or_children(&mut ddnnf_graph, nx, diffrences);
        }
    }

    // perform a depth first search to get the nodes ordered such
    // that child nodes are listed before their parents
    // transform that interim representation into a node vector
    dfs = DfsPostOrder::new(&ddnnf_graph, root);
    let mut nd_to_usize: FxHashMap<NodeIndex, usize> = FxHashMap::default();

    let mut parsed_nodes: Vec<Node> = Vec::with_capacity(ddnnf_graph.node_count());
<<<<<<< HEAD
    let mut literals: HashMap<i32, usize> = HashMap::new();
=======
    let mut literals: FxHashMap<i32, usize> = FxHashMap::default();
>>>>>>> c7e863f3
    let mut true_nodes = Vec::new();
    let nx_lit = nx_literals.borrow();

    while let Some(nx) = dfs.next(&ddnnf_graph) {
        nd_to_usize.insert(nx, parsed_nodes.len());
        let neighs = ddnnf_graph
            .neighbors(nx)
            .map(|n| *nd_to_usize.get(&n).unwrap())
            .collect::<Vec<usize>>();
        let next: Node = match ddnnf_graph[nx] {
            // extract the parsed Token
            TId::PositiveLiteral |
            TId::NegativeLiteral => {
                Node::new_literal(nx_lit.get(&nx).unwrap().to_owned())
            }
            TId::And => Node::new_and(
                calc_and_count(&mut parsed_nodes, &neighs),
                neighs,
            ),

            TId::Or => Node::new_or(
                0,
                calc_or_count(&mut parsed_nodes, &neighs),
                neighs,
            ),
            TId::True => Node::new_bool(true),
            TId::False => Node::new_bool(false),
            TId::Header => panic!("The d4 standard does not include a header!"),
        };

        match &next.ntype {
            NodeType::And { children } |
            NodeType::Or { children } => {
                let next_indize: usize = parsed_nodes.len();
                for &i in children {
                    parsed_nodes[i].parents.push(next_indize);
                }
            }
            // fill the FxHashMap with the literals
            NodeType::Literal { literal } => {
                literals.insert(*literal, parsed_nodes.len());
            }
            NodeType::True => {
                true_nodes.push(parsed_nodes.len());
            }
            _ => (),
        }

        parsed_nodes.push(next);
    }

    let len = parsed_nodes.len();
    Ddnnf::new(parsed_nodes, literals, true_nodes, ommited_features, len)
}

// determine the differences in literal-nodes occuring in the child nodes
fn get_literal_diff(
    di_graph: &DiGraph<TId, ()>,
<<<<<<< HEAD
    safe: &mut HashMap<NodeIndex, HashSet<u32>>,
    nx_literals: &HashMap<NodeIndex, i32>,
=======
    safe: &mut FxHashMap<NodeIndex, FxHashSet<u32>>,
    nx_literals: &FxHashMap<NodeIndex, i32>,
>>>>>>> c7e863f3
    or_node: NodeIndex,
) -> Vec<(NodeIndex, FxHashSet<u32>)> {
    let mut inter_res = Vec::new();
    let neighbors = di_graph.neighbors_directed(or_node, Outgoing);

    for neighbor in neighbors {
        inter_res
            .push((neighbor, get_literals(di_graph, safe, nx_literals, neighbor)));
    }

    let mut res: Vec<(NodeIndex, FxHashSet<u32>)> = Vec::new();
    for i in 0..inter_res.len() {
        let mut val: FxHashSet<u32> = FxHashSet::default();
        for (j, i_res) in inter_res.iter().enumerate() {
            if i != j {
                val.extend(&i_res.1);
            }
        }
        val = &val - &inter_res[i].1;
        if !val.is_empty() {
            res.push((inter_res[i].0, val));
        }
    }
    res
}

// determine what literal-nodes the current node is or which occur in its children
fn get_literals(
    di_graph: &DiGraph<TId, ()>,
<<<<<<< HEAD
    safe: &mut HashMap<NodeIndex, HashSet<u32>>,
    nx_literals: &HashMap<NodeIndex, i32>,
=======
    safe: &mut FxHashMap<NodeIndex, FxHashSet<u32>>,
    nx_literals: &FxHashMap<NodeIndex, i32>,
>>>>>>> c7e863f3
    or_child: NodeIndex,
) -> FxHashSet<u32> {
    let lookup = safe.get(&or_child);
    if let Some(x) = lookup {
        return x.clone();
    }

    let mut res = FxHashSet::default();
    use c2d_lexer::TokenIdentifier::*;
    match di_graph[or_child] {
        And | Or => {
            di_graph.neighbors_directed(or_child, Outgoing).for_each(|n| {
                res.extend(get_literals(di_graph, safe, nx_literals, n))
            });
            safe.insert(or_child, res.clone());
        }
        PositiveLiteral | NegativeLiteral => {
            res.insert(nx_literals.get(&or_child).unwrap().unsigned_abs() as u32);
            safe.insert(or_child, res.clone());
        }
        _ => (),
    }
    res
}

// multiplies the count of all child Nodes of an And Node
#[inline]
fn calc_and_count(nodes: &mut [Node], indices: &[usize]) -> Integer {
    Integer::product(indices.iter().map(|&index| &nodes[index].count))
        .complete()
}

// adds up the count of all child Nodes of an And Node
#[inline]
fn calc_or_count(
    nodes: &mut [Node],
    indices: &[usize],
) -> Integer {
    Integer::sum(indices.iter().map(|&index| &nodes[index].count)).complete()
}

/// Is used to parse the queries in the config files
/// The format is:
/// -> A feature is either positiv or negative i32 value with a leading "-"
/// -> Multiple features in the same line form a query
/// -> Queries are seperated by a new line ("\n")
///
/// # Example
/// ```
/// use ddnnf_lib::parser::parse_queries_file;
///
/// let config_path = "./tests/data/auto1.config";
/// let queries: Vec<(usize, Vec<i32>)> = parse_queries_file(config_path);
///
/// assert_eq!((0, vec![1044, 885]), queries[0]);
/// assert_eq!((1, vec![1284, -537]), queries[1]);
/// assert_eq!((2, vec![-1767, 675]), queries[2]);
/// ```
/// # Panic
///
/// Panics for a path to a non existing file
pub fn parse_queries_file(path: &str) -> Vec<(usize, Vec<i32>)> {
    let buf_reader = BufReaderMl::open(path).expect("Unable to open file");
    let mut parsed_queries: Vec<(usize, Vec<i32>)> = Vec::new();

    // opens the file with a BufReaderMl which is similar to a regular BufReader
    // works off each line of the file data seperatly
    for (line_number, line) in buf_reader.enumerate() {
        let l = line.expect("Unable to read line");

        // takes a line of the file and parses the i32 values
        let res: Vec<i32> = l.as_ref().split_whitespace().into_iter()
        .map(|elem| elem.to_string().parse::<i32>()
            .unwrap_or_else(|_| panic!("Unable to parse {:?} into an i32 value while trying to parse the querie file at {:?}.\nCheck the help page with \"-h\" or \"--help\" for further information.\n", elem, path))
        ).collect();
        parsed_queries.push((line_number, res));
    }
    parsed_queries
}<|MERGE_RESOLUTION|>--- conflicted
+++ resolved
@@ -67,11 +67,7 @@
 
     let mut parsed_nodes: Vec<Node> = Vec::with_capacity(nodes);
 
-<<<<<<< HEAD
-    let mut literals: HashMap<i32, usize> = HashMap::new();
-=======
     let mut literals: FxHashMap<i32, usize> = FxHashMap::default();
->>>>>>> c7e863f3
     let mut true_nodes = Vec::new();
 
     // opens the file with a BufReaderMl which is similar to a regular BufReader
@@ -332,11 +328,7 @@
     let mut nd_to_usize: FxHashMap<NodeIndex, usize> = FxHashMap::default();
 
     let mut parsed_nodes: Vec<Node> = Vec::with_capacity(ddnnf_graph.node_count());
-<<<<<<< HEAD
-    let mut literals: HashMap<i32, usize> = HashMap::new();
-=======
     let mut literals: FxHashMap<i32, usize> = FxHashMap::default();
->>>>>>> c7e863f3
     let mut true_nodes = Vec::new();
     let nx_lit = nx_literals.borrow();
 
@@ -395,13 +387,8 @@
 // determine the differences in literal-nodes occuring in the child nodes
 fn get_literal_diff(
     di_graph: &DiGraph<TId, ()>,
-<<<<<<< HEAD
-    safe: &mut HashMap<NodeIndex, HashSet<u32>>,
-    nx_literals: &HashMap<NodeIndex, i32>,
-=======
     safe: &mut FxHashMap<NodeIndex, FxHashSet<u32>>,
     nx_literals: &FxHashMap<NodeIndex, i32>,
->>>>>>> c7e863f3
     or_node: NodeIndex,
 ) -> Vec<(NodeIndex, FxHashSet<u32>)> {
     let mut inter_res = Vec::new();
@@ -431,13 +418,8 @@
 // determine what literal-nodes the current node is or which occur in its children
 fn get_literals(
     di_graph: &DiGraph<TId, ()>,
-<<<<<<< HEAD
-    safe: &mut HashMap<NodeIndex, HashSet<u32>>,
-    nx_literals: &HashMap<NodeIndex, i32>,
-=======
     safe: &mut FxHashMap<NodeIndex, FxHashSet<u32>>,
     nx_literals: &FxHashMap<NodeIndex, i32>,
->>>>>>> c7e863f3
     or_child: NodeIndex,
 ) -> FxHashSet<u32> {
     let lookup = safe.get(&or_child);
